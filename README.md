# Tricycle

<p align="center">
    <img width="223" alt="tricycle_logo" src="https://github.com/bclarkson-code/Tricycle/assets/57139598/62405944-b27b-49bc-93c3-17ba93fc8ad7">
</p>

Tricycle is a fast, minimal, fully functional deep learning library written from scratch using only python and numpy.

<<<<<<< HEAD
While I've tried to make it easy to follow, Tricycle is not just an educational toy: the file `train_smol_gpt.py` trains GPT-2 (124M) on 2.5B (chinchilla optimal) tokens in just under 3 days on my GPU (RTX 3090).
=======
The file `train_smol_gpt.py` can train GPT-2 (124M), ~5 days on a single RTX 3090.
>>>>>>> 69eb45c5

The entire library, from the automatic differentiation engine to a GPT, should be understandable to anyone with a bit of python experience and I encourage you to explore the codebase.

Using [CuPY](https://cupy.dev/), all Tricycle code can run on either a CUDA-capable GPU or a CPU.

## Table of Contents
- [Tricycle](#tricycle)
  - [Table of Contents](#table-of-contents)
  - [Installation](#installation)
    - [CPU Installation](#cpu-installation)
  - [Training a GPT on Shakespeare](#training-a-gpt-on-shakespeare)
  - [How it works](#how-it-works)
    - [Automatic Differentiation](#automatic-differentiation)
    - [Einsum](#einsum)
      - [Summing along an axis](#summing-along-an-axis)
      - [Sum of an entire tensor](#sum-of-an-entire-tensor)
      - [Transpose](#transpose)
      - [Matrix multiplication](#matrix-multiplication)
    - [Building a simple neural network](#building-a-simple-neural-network)
    - [Optimisations](#optimisations)
      - [Batching](#batching)
      - [GPU](#gpu)
      - [Fusing](#fusing)
      - [Other optimisations](#other-optimisations)
        - [Inplace tensor updates](#inplace-tensor-updates)
        - [Mathematical optimisations](#mathematical-optimisations)
        - [Hardware optimisations](#hardware-optimisations)
    - [Building a Language model](#building-a-language-model)
      - [Input block](#input-block)
      - [Transformer Block](#transformer-block)
      - [Attention Block](#attention-block)
      - [MLP Block](#mlp-block)
      - [Output](#output)
  - [What's Next?](#whats-next)
  - [Contact](#contact)

## Installation

Tricycle uses [conda](https://docs.conda.io/en/latest/) to manage dependencies. While we do support CPU-only computation, optimisation efforts have been focussed on GPU computation so it is pretty slow. If you do have a CUDA capable GPU I would strongly recommend installing the gpu version of Tricycle.

If you have a CUDA capable GPU, you can install Tricycle as follows.

```bash
conda env create -f requirements/environment.yml -n tricycle
conda activate tricycle
```

<details>
    <summary>CPU and test installation</summary>
If you want to install test dependencies you can do the following.

```bash
conda env create -f requirements/environment.test.yml -n tricycle
conda activate tricycle
```

### CPU Installation

If you want to install Tricycle for CPU, you can do the following.

```bash
conda env create -f environment.cpu.yml -n tricycle
conda activate tricycle
```

If you want to install test dependencies on CPU you can do the following.

```bash
conda env create -f environment.cpu.test.yml -n tricycle
conda activate tricycle
```

</details>

## Training a GPT on Shakespeare

The following toy script will train a small GPT to generate convincing Shakespeare.
On my RTX 3090, this takes ~30 mins. For a more realistic training script with metric tracking, gradient accumulation, a validation dataset etc, take a look at `train_smol_gpt.py`

I've chosen some sensible default values for this model in `src/tricycle/configs.py:ShakespeareConfig`. Feel free to play around with these and see what happens.
If you are running out of GPU memory, try dropping the batch size and if your GPU is slow, try reducing the number of steps.

```python
import pickle

from tqdm import tqdm

from tricycle.configs import ShakespeareConfig
from tricycle.dataset import CausalLMDataset
from tricycle.loss import CrossEntropy
from tricycle.models import GPT
from tricycle.optimisers import AdamW
from tricycle_datasets.shakespeare import Shakespeare

config = ShakespeareConfig()
model = GPT(config)

tokens = Shakespeare(vocab_size=config.vocab_size)
dataset = (
    CausalLMDataset(
        tokens=tokens,
        vocab_size=config.vocab_size,
        batch_size=config.batch_size,
        context_window=config.context_window,
    )
    .batch()
    .shuffle()
    .to_tensor()
)
loss_fn = CrossEntropy()
optimiser = AdamW(
    learning_rate=config.max_learning_rate,
    weight_decay=config.weight_decay,
    betas=(config.beta1, config.beta2),
)

model.to_gpu()
loading_bar = tqdm(range(config.steps))
for step in loading_bar:
    optimiser.step()
    inputs, outputs = next(dataset)
    inputs = inputs.to_gpu()
    outputs = outputs.to_gpu()

    logits = model(inputs)
    loss = loss_fn(outputs, logits)
    loss.backward()

    loading_bar.set_description(f"loss: {loss.numpy().item():.3f}")
    model.update(optimiser)

# save results
with open("model.pkl", "wb") as f:
    pickle.dump(model.from_gpu(), f)
```

Once trained, you can generate infinite shakespeare plays as follows:

```bash
python inference.py model.pkl
```

## How it works

Tricycle code centers around objects called `Tensors`. A `Tensor` is a wrapper around a Numpy array that adds some extra features:

```python
from tricycle.tensor import to_tensor

tensor = to_tensor([1,2,3])
print(tensor) # Output: Tensor([1. 2. 3.])
```

You can do a lot of things with a tensor

```python
from tricycle.functions import Softmax

a = to_tensor([1,2,3])
b = to_tensor([4,5,6])

# addition
print(a + b) # Output: Tensor([5. 7. 9.], name=badd)

# comparison
print(a < b) # Output: Tensor([ True  True  True])

# more complex functions
print(Softmax()(a)) # Output: Tensor([0.09003057 0.24472848 0.66524094], name=softmax)

```

### Automatic Differentiation

Unlike vanilla Numpy, every operation in Tricycle is attached to a derivative.
When you do some operations on your `Tensor`, Tricycle keeps track of what you did and allows you to differentiate the output.

```python
x = to_tensor(2)

y = x ** 2 + 3 * x + 4
print(y) # Output: Tensor(14.0, name=+ 4)

# derivative of y with respect to (wrt) x is
# 2 * x + 3 = 7
y.backward() # differentiate wrt y
print(x.grad) # Output: Tensor(7.0)
```

This works on multidimensional tensors

```python
import numpy as np

shape = (6,5,4,3,2)
a = to_tensor(np.random.random(shape))
b = to_tensor(np.random.random(shape))

c = a * b # elementwise multiply

c.backward() # differentiate wrt c
assert a.grad.close_to(b) # derivative of c wrt a is b
assert b.grad.close_to(a) # derivative of c wrt b is a
```

And even works through complex operations like attention

```python
from tricycle.blocks import MultiHeadSelfAttention

attention = MultiHeadSelfAttention(
    embedding_dim=32,
    n_heads=2,
    context_window=32,
)

# batch_size, n_tokens, embedding_dim
shape = (4,32,32)
input = to_tensor(np.ones(shape), is_batched=True)

output = attention(input)
output.backward() # differentiate wrt output

print(input.grad) # Output: Tensor([[[ 2.5441039  -2.0558214  -1.7923143  ...
assert input.grad.shape == (4,32,32)
```

When you run an operation (`Op`), the output has two pieces of information attached:

- `args`: The inputs to the function
- `back_fns`: The functions that should be executed to calculate the derivative wrt each of the inputs

Surprisingly, this all that you need to perform automatic differentiation on an arbitrarily complicated sequence of `Op`s.
Because we keep track of the `args` for each operation, we can start at the output of a set of `Op`s and traverse through them to reach every input to the sequence: the operations form a tree.

Thanks to the [chain rule](https://en.wikipedia.org/wiki/Chain_rule), if we apply each `back_fn` that we pass through on our way through the tree, when we get to an input, we will have calculated the derivative of the output wrt the input.
Despite implementing it myself, I still feel like this couldn't possibly work, and yet it does!

The entirety of the algorithm can be found in [`tensor.py`](https://github.com/bclarkson-code/Tricycle/blob/main/src/tricycle/tensor.py#L145).

It ends up being a topological sort to figure out which order to traverse the tree and then a simple traversal, applying the `back_fns` along the way.

If you want a more detailed explanation, I've talked about it on [my blog](https://bclarkson-code.com/posts/llm-from-scratch-scalar-autograd/post.html).

### Einsum

Tricycle makes use of (in my opinion underutilised) einsum operations.
Einsum is a generalisation of a large number of matrix operations.

You can use it by assigning each axis in your matrices a letter of the
alphabet (called an index). You can define the operation you want to perform
by simply listing the indices you want in your inputs and output, separated by
an arrow.

For example, you can define the transpose of a 2d tensor as follows:

```python
from tricycle.einsum import Einsum

a = to_tensor([[1,2],[3,4]])
print(Einsum("ij->ji")(a)) # Output: Tensor([[1. 3.], [2. 4.]], name=einsum ij->ji)
```

Here, we use einsum to swap indices i and j: a transpose.

There are only two rules to remember with einsum:

- If an index does not appear in the output, any inputs that contain it
  will be summed along that axis:

  ```python
  print(Einsum("ij->i")(a)) # Tensor([3. 7.], name=einsum ij->i)
  ```

- If an index appears in more than one input, the tensors will be multiplied
  along that axis

  ```python
  b = to_tensor([[5,6],[7,8])
  print(Einsum("ij,jk->ik")(a,b)) # Tensor([[19. 22.], [43. 50.]], name=einsum ij,jk->ik)
  ```

For example:

#### Summing along an axis

https://github.com/bclarkson-code/Tricycle/assets/57139598/c575c958-19ed-4406-8a1b-d2390663ba96

#### Sum of an entire tensor

https://github.com/bclarkson-code/Tricycle/assets/57139598/efbb5eaa-656c-40e5-a32d-b0f5e7bd28f5

#### Transpose

https://github.com/bclarkson-code/Tricycle/assets/57139598/f8b35a6b-f102-44f1-a7cd-b6b2e765f275

#### Matrix multiplication

https://github.com/bclarkson-code/Tricycle/assets/57139598/1ed18428-11de-4990-a0f4-12d1310d6898

Because every `Op` in Tricycle needs a derivative, we need to figure out what the
derivative of `Einsum` is. Thankfully, if you sit down and go through the
maths (index notation is really helpful here) you'll find that you can follow
these two, really simple rules to differentiate an einsum operation wrt a
given input:

- Swap the indices for the input and output
- Replace the original input with your current derivative

For example, the derivative of a transpose works like this:

```python
# forward operation
y = Einsum('ij->ji')(a)

# swap the input with the current grad (a grid of ones in this case)
grad = to_tensor(np.ones_like(y))

# swap the indices
derivative = Einsum('ji->ij')(grad)
```

And for a more complex operation (a dense layer on a 4d input) like this:

```python
# forward operation
input = to_tensor(np.random.random((5, 4, 3, 2)))
weights = to_tensor(np.random.random((3,6)))
y = Einsum('zxTb,bW->zxTW')(inputs, weights)

grad = to_tensor(np.ones_like(y))

# swap the indices + replace inputs
derivative = Einsum('zxTb,zxTW->bW')(inputs, grad)
```

This little trick significantly simplifies code, as well as reducing the
amount of maths I had to do to implement different operations.

### Building a simple neural network

Einsum and an automatic differentiation engine are all we need to build a simple neural network. Lets try to train a model on the [iris dataset](https://scikit-learn.org/stable/auto_examples/datasets/plot_iris_dataset.html)
We can start with a [`Dense` Layer](https://github.com/bclarkson-code/Tricycle/blob/main/src/tricycle/layers.py#L34).

```python
from tricycle.layers import Dense

x = to_tensor([1,2,3])
layer = Dense(from_size=3, to_size=1)

print(layer(x)) # Output: Tensor([-2.238703], name=dense)
```

Next, neural networks need a non-linearity (otherwise they reduce to expensive linear regressions).

Tricycle has a few [non-linearities](https://github.com/bclarkson-code/Tricycle/blob/main/src/tricycle/activation.py) (also called activation functions). Here we can choose the simplest: `ReLU`.

```python
from tricycle.activation import ReLU

x = to_tensor([-1, 0, 1])
activation_fn = ReLU()

print(activation_fn(x)) # Output: Tensor([0. 0. 1.], name=> 0)
```

We also need a loss function. We're predicting a category so we can use CrossEntropy

```python
from tricycle.loss import CrossEntropy

label = to_tensor([0, 1, 2], dtype=int)
predicted = to_tensor([[0,0,1], [0,0,1], [0,0,1]])
loss = CrossEntropy()

print(loss(label, predicted)) # Output: Tensor(1.2181114, name=cross_entropy)
```

Finally, we need an optimiser to update our weights. We can use [Stochastic Gradient Descent](https://github.com/bclarkson-code/Tricycle/blob/main/src/tricycle/optimsers.py#L14).
In Tricycle, you can use an optimiser the weights of a model as follows:

```python
from tricycle.activation import ReLU
from tricycle.layers import Dense, Sequential
from tricycle.optimisers import StochasticGradientDescent

# build a model
layer_1 = Dense(4, 16)
layer_2 = Dense(16, 3)
relu = ReLU()
model = Sequential(layer_1, relu, layer_2)

# create an optimiser
optimiser = StochasticGradientDescent(learning_rate=1e-1)

# do a forward and backward pass
x = to_tensor([1,2,3,4])
out = model(x)
out.backward()

# update the weights
model.update(optimiser)
```

We can put all of this together to train a simple neural network on the iris
dataset.

```python
import numpy as np
from sklearn.datasets import load_iris

from tricycle.activation import ReLU
from tricycle.tensor import to_tensor
from tricycle.layers import Dense, Sequential
from tricycle.loss import CrossEntropy
from tricycle.optimisers import StochasticGradientDescent

LEARNING_RATE = 1e-1
N_STEPS = 1000

np.random.seed(42)
X, y = load_iris(return_X_y=True)
inputs = to_tensor(X, is_batched=True)

# The class labels need to be ints for cross entropy
outputs = to_tensor(y, is_batched=True, dtype=int)

# create a model
layer_1 = Dense(4, 16)
layer_2 = Dense(16, 3)
relu = ReLU()
model = Sequential(layer_1, relu, layer_2)

loss_fn = CrossEntropy()
optimiser = StochasticGradientDescent(learning_rate=LEARNING_RATE)

for step in range(N_STEPS):
    y_pred = model(inputs)
    loss = loss_fn(outputs, y_pred)
    if step == 0:
        print(f"Initial loss: {loss}") # Output: Initial loss: Tensor(3.974701, name=cross_entropy)

    loss.backward()
    model.update(optimiser)

print(f"Final loss: {loss}") # Output: Final loss: Tensor(0.08622341, name=cross_entropy)

# Calculate accuracy
predicted_labels = np.argmax(y_pred.array, axis=-1)
accuracy = (predicted_labels == outputs.array).mean()
print(f"Accuracy: {accuracy:.2f}") # Output: Accuracy: 0.97
```

### Optimisations

Deep learning is famously computationally heavy. If we want to train anything
in a reasonable amount of time, there are several optimisations we need to make.

#### Batching

The first, and arguably most important, optimisation is batching. Instead of
applying operations to each input individually, if we are clever about how we design
an operation, we can apply an operation to multiple operations at once.

For example, suppose we are multiplying a batch of tensors by a weight matrix.
We could do it like this:

```python
# batch of 1024 64x64 tensors
inputs = to_tensor(np.ones((1024, 64, 64)))
weights = to_tensor(np.random.random((64,64)))

output = [Einsum('ij,jk->ik')(inp, weights) for inp in inputs]
# 62.2 ms ± 186 μs per loop (mean ± std. dev. of 7 runs, 10 loops each)
```

But we can use the properties of `Einsum` to do the same thing like this

```python
output = Einsum('aij,jk->aik')(inputs, weights)
# 29.1 ms ± 99.2 μs per loop (mean ± std. dev. of 7 runs, 10 loops each)
```

Which is more than 2x faster.

Some `Op`s in tricycle behave slightly differently, depending on
whether a tensor batched or not. You can tell tricycle to use the batched
version of `Op`s for a tensor by simply calling `.to_batched`. To convert it
back, you can call `.from_batched`.

#### GPU

As well as batching, another improvement that has a big impact on performance
is using a GPU. For this, we can use a library called [CuPY](https://cupy.dev/).
CuPY lets you run Numpy code on a GPU. This means that we can use the same code
for CPU as well as GPU computation which greatly simplifies the codebase (
and avoids me needing to write CUDA kernels, for now).

Every tensor in tricycle has an `.xp` method. By default, this is just the
Numpy library:

```
import numpy as np

tensor = to_tensor([1,2,3])

assert tensor.xp == np
```

But if you call `.to_gpu` on a tensor, this is the Cupy library:

```
import cupy as cp

tensor = to_tensor([1,2,3])

tensor.to_gpu()

assert tensor.xp == cp
```

(`xp` stands for `np` or `cp` because x is an "unknown"). This is really handy
because it lets us write functions like this:

```python
def forward(self, tensor: Tensor):
    """
    Apply softmax. The softmax is only applied to the final
    dimension of the tensor
    Note: the tensor is normalised for numeric stability
    """
    xp = tensor.xp

    exp = xp.exp(
        # subtract the largest value for numeric stability
        tensor.array - xp.max(tensor.array, axis=-1, keepdims=True)
    )
    denominator = xp.sum(exp, axis=-1, keepdims=True)
    self._out = exp / denominator

    result = to_tensor(self._out)
    result.args = (tensor,)
    result.name = "softmax"
    result.is_batched = tensor.is_batched
    result.back_fns = (self.backward,)

    return result
```

Because Cupy has the same interface as Numpy, this function will automatically
run on the right device, with no code changes.

#### Fusing

One of the problems I faced when trying to use Tricycle is that it used up
a lot more memory than I expected. Because the `args` and `back_fns` need to
be stored for every `Op`, a lot of memory was being used to store intermediate
values.

For more operations like `Softmax`, this quickly adds up. However,
we can avoid a lot of this overhead by pre-computing the combined derivative.
In the case of `Softmax` (see above), we could have built it entirely out of
low level Tricycle operations and this does work. When you sit down and work
out the derivative for softmax manually, it turns out to be pretty simple:

```python
def backward(self, grad: Tensor) -> Tensor:
    xp = grad.xp

    inner = xp.sum(grad.array * self._out, axis=-1, keepdims=True)
    self._grad = self._out * (grad.array - inner)
    return to_tensor(
        self._grad,
        is_batched=grad.is_batched,
        requires_grad=grad.requires_grad,
    )
```

This kind of operation is a very common optimisation technique in deep learning
called 'Operator Fusing'. This ends up being a big optimisation for tricycle
because it lets us replace operations like `MultiHeadSelfAttention`, which
would usually have 10s of intermediate values, with a single `forward` and
`backward` function with a minimal set of intermediate values.

#### Other optimisations

While batching, using a GPU and fusing are the major optimisations, I'd like
to provide some honourable mentions.

##### Inplace tensor updates

While probably obvious to many readers, updating tensors in-place rather than
replacing them with a new tensor caused a big speed up.

##### Mathematical optimisations

Operations like `CrossEntropy` can be implemented by applying a softmax and then
applying the cross entropy operation but, if you do a bit of algebra,
you can do something called the `log-sum-exp` trick to simplify the expression
and cut down on the computations needed.

##### Hardware optimisations

As mentioned above, the GPU computation was performed on an NVIDIA RTX 3090.
Understandably, this gets quite hot when training (probably something to do with
it being in my cupboard?) which can reduce performance due to thermal
throttling. However, I found that by removing my computer case and placing
a household fan on top, I get about 30% better performance.

![IMG_0713](https://github.com/bclarkson-code/Tricycle/assets/57139598/958f12b4-caaa-4f2a-b9d0-2f5a7fc1e5a5)

Putting all of these things together, Tricycle can train a small language model on shakespeare in ~30 mins. Andrej Karpathy can [do this in pytorch](https://github.com/karpathy/nanoGPT/tree/master) in around 7 minutes on my machine (with a like-for-like config) which, given that the entire Tricycle project is in python, means that Tricycle is surprisingly fast. That said, more work is needed to get the speed up.

### Building a Language model

Now that we've got an automatic differentiation engine, we can start actually
doing things with it. GPT 2 was arguably the first to use the modern stack for
language generation. Even modern state of the art models like llama3 use the
same basic architecture and training methods, with only a few small tweaks
(e.g swapping layer norm with rms norm). Because I don't have access to many
GPUs, we'll be training a smaller (49M parameter) version.

To build our GPT, we first need to understand its architecture:
![GPT](https://github.com/bclarkson-code/Tricycle/assets/57139598/14b16802-2bfd-4d10-99b9-168e5cc6290e)

There are a few important things to note in this diagram. First, the
transformer is built out of 3 main pieces, the input block, a stack of
transformer blocks and then an output layer. The input layer turns a list of
tokens into a list of embeddings (each token gets projected to an embedding
vector). The stack of transformer blocks process the embeddings, but leave
their shape untouched and then the output layer converts each embedding into a
vector that is the same length as the number of tokens in our vocabulary (more
on this later).

This means that the transformer accepts a fixed number of tokens and predicts
a fixed number of tokens. The number of tokens it accepts is usually called
the context window but is sometimes called the block size or sequence length.

Also, it means that we can make our transformer bigger or smaller pretty easily
by simply increasing the number of tokens in our context window, the size of
our embeddings and the number of transformer blocks in our stack. (There is
also the number of transformer heads but more on this later too).

#### Input block

We know the input block needs to take a list of tokens as an input and return
a list of embeddings. We can do this with a dense layer. We can one-hot
encode a token into a vector of 0s with a single 1 corresponding to the
token id (e.g `2 -> [0,0,1,0,...,0]`). Then we can pass this through a dense
layer to convert it from a `1 x vocab_size` vector to a `1 x embedding_size`
vector.

However, this is a very expensive operation. For each token, we need to
do a multiplication by a `vocab_size x embedding_size` matrix. However,
we can notice that the one-hot encoded vector is almost entirely 0's. If
you go through the algebra, this means that the matrix multiplication is
actually equivalent to simply returning a row from the weights matrix. That is,
for token `t`, the output is the `t`th row in the matrix. Returning a single
row from a matrix is dramatically faster than doing a matrix multiplication so
we'll do that instead. We can wrap this logic up in a new layer: [Embedding](https://github.com/bclarkson-code/Tricycle/blob/main/src/tricycle/layers.py#L365).

![embeding_layer](https://github.com/bclarkson-code/Tricycle/assets/57139598/b0157816-b797-452a-b2aa-090b3305141b)

We aren't quite done with the input block however. Transformers perform better
When they are given information about where a given token is in the context
window (e.g is a token at the start, end or somewhere in the middle?). In the
original [transformer paper](https://arxiv.org/abs/1706.03762), this was done
by with some sine waves but GPT-2 uses learned embeddings which are
conceptually simpler. (Modern language models use rotary embeddings which are
in development). When we pass a token through an embedding layer, we also pass
the index of the token through a different embedding layer and then add the two
embeddings together. This way, the embedding contains information about which
token was passed into the model, as well as where it is in the context window.

Putting these operations together, we finally get our input block:

<img width="1419" alt="input_block" src="https://github.com/bclarkson-code/Tricycle/assets/57139598/8f789407-faf6-4a7f-a3ca-593b4777604b">

#### Transformer Block

The transformer block is the core of a transformer. It is built from two main
pieces: an attention block and a multi-layer-perceptron block. Whenever we
pass some data through one of these sub-blocks, we add whatever the sub-block
outputs to the input to the block. This is called a residual layer (sometimes
also called a skip layer). I think of transformers as having a "highway" that
the embeddings pass along with each sub-block adding extra context. You can
imagine lower blocks adding information intto the embeddings that are then
read by blocks further along in the stack. Whether this mental model is helpful
remains to be seen (and I'd love to be corrected if there is something I'm
missing).

<img width="874" alt="transformer_block_high_level" src="https://github.com/bclarkson-code/Tricycle/assets/57139598/cfaf971b-662d-4ca3-b1fa-3c6786d627e0">

Gradients (derivatives) in deep learning models have a habit of rapidly
increasing in value (exploding) or decreasing to 0 (vanishing) so it is
important to frequently rescale embeddings throughout the model. You'll
notice that the embeddings are normalised before being passed through each
sub-block. In GPT-2, this is done with a [layer norm](https://github.com/bclarkson-code/Tricycle/blob/4b29bc63ec81dc22d3ff1194818e0bd2e6c095ed/src/tricycle/layers.py#L153).

#### Attention Block

If you have heard anything about transformers, it is probably that they use
attention. This is certainly the most complex part of a transformer but, at a
high level, its goal is pretty simple: let each embedding interact with the
other embeddings. This "interaction" will be in the form of a matrix, called
the attention matrix, that is `n_tokens x n_tokens x embedding_dim`. Each
entry in the matrix is a vector that represents the interaction between two
embeddings in the input.

Because this section gets a bit hairy it'll be helpful to see the goal we're
heading towards:

![attention_block](https://github.com/bclarkson-code/Tricycle/assets/57139598/17a79e58-d145-4a02-8772-c3dc98e81d2a)

The first thing we do is to pass the input embedding through a dense layer
to make each embedding 3 times longer than it used to be. Then we split the
resulting embedding into 3 separate pieces, unhelpfully called the key, query
and value vectors. Because we projected each embedding before splitting,
each of the new vectors is the same length as the original input. We won't
use the value vector until later so we'll focus on the key and query vectors
for now.

We could build our attention matrix by multiplying our key vector by our query
vector and this does work. However, in the original [transformer paper](https://arxiv.org/abs/1706.03762),
they first split each query into several smaller chunks (that they call heads)
that they compute attention matrices for individually and then recombine into
a single attention matrix at the end. They claim this improves performance
with a similar computational cost and I don't have the resources to figure out
whether this is actually true. For computational efficiency, I've avoided
explicitly splitting and recombining by doing everything inplace:

```python
# key.shape = batch_size x n_tokens x embedding_dim
# query.shape = batch_size x n_tokens x embedding_dim

head_shape = (
    self.batch_size,
    self.n_tokens,  # number of tokens
    self.n_heads,  # number of heads
    self.head_size,  # embedding per head
)

# split into multiple heads
key = key.reshape(head_shape)
query = query.reshape(head_shape)

# reorder
key = xp.einsum("BTNH->BNTH", key)
query = xp.einsum("BTNH->BNTH", query)

# attend
self.divisor = sqrt(self.head_size)
attention = xp.einsum("BNIh, BNJh -> BNIJ", query, key)
attention = attention / self.divisor
```

I'd strongly recommend having a play around with the code here to get a feel
for what these operations actually do.

Next, we need to digress slightly into how we train the model. To get our
model to generate text, we'll train it by asking it to predict the next token
in a sequence of tokens. Importantly, we do this for every token in the
sequence: token 0 in the input is used to predict token 1 in the output etc.
This means that the embeddings for earlier tokens can't be allowed to contain
information about embeddings for later tokens. Otherwise, predicting the next
token would be trivially easy for all but the final token.

Because we calculate the interaction between every token and every other token
in the attention matrix, we end up sneaking information about later tokens
into the attention for earlier tokens. To avoid this leakage, we apply a "mask"
to the attention matrix. If you work it out, you find that the leakage happens
entirely in the upper triangle of the attention matrix. We can remove this
information by manually setting each of these values to -infinity.

Finally, we normalise the matrix by softmaxing each row, multiply the
attention matrix by the value vector and reshape it to convert it back into
the original `n_tokens x embedding_dim` shape we started with. For reasons
that I'm unclear about, we pass this output through a dense layer and
optionally apply dropout if we want to regularise our model.

And that's it. My implementation of attention (without the dense layers) is
as follows:

```python
def forward(self, tensor: Tensor):
    xp = tensor.xp

    assert tensor.is_batched

    # split the input into 3 pieces
    self._input = tensor
    query = tensor[:, :, : self.embedding_dim]
    key = tensor[:, :, self.embedding_dim : self.embedding_dim * 2]
    value = tensor[:, :, self.embedding_dim * 2 :]

    # Figure out how big everything is
    self.batch_size = key.array.shape[0]
    self.head_size = self.embedding_dim // self.n_heads
    self.n_tokens = key.shape[-2]
    head_shape = (
        self.batch_size,
        self.n_tokens,  # number of tokens
        self.n_heads,  # number of heads
        self.head_size,  # embedding per head
    )
    out_shape = (self.batch_size, self.n_tokens, self.embedding_dim)

    # reshape and reorder the heads
    key = key.array
    query = query.array
    value = value.array

    key = key.reshape(head_shape)
    query = query.reshape(head_shape)
    value = value.reshape(head_shape)

    key = xp.einsum("BTNH->BNTH", key)
    query = xp.einsum("BTNH->BNTH", query)
    value = xp.einsum("BTNH->BNTH", value)

    self._key = key
    self._query = query
    self._value = value

    # attend
    self.divisor = sqrt(self.head_size)
    attention = xp.einsum("BNIh, BNJh -> BNIJ", query, key)
    attention = attention / self.divisor

    # mask
    attention = xp.where(
        self.mask[:, : self.n_tokens, : self.n_tokens], -xp.inf, attention
    )

    # softmax
    exp = xp.exp(attention - xp.max(attention, axis=-1, keepdims=True))
    denominator = xp.sum(exp, axis=-1, keepdims=True)
    attention = exp / denominator

    # TODO: come up with a better name
    # smush the heads back together
    self._before_smush = attention
    attention = xp.einsum("BNTj, BNjH -> BTNH", attention, value)
    attention = attention.reshape(out_shape)

    result = to_tensor(attention, is_batched=True)
    result.back_fns = (self.backward,)
    result.args = (self._input,)
    return result
```

Again, if you want to really understand this, I'd strongly suggest playing
around with the code to understand what each little piece does.

Splitting each vector into multiple heads make our variant of attention
"multi-head". Applying a mask to hide future tokens makes our attention
"causal" and splitting our input into 3 pieces that we then combine with each
other makes our attention "self-attention". Putting this all together, the
formal name for this variant of attention is "multi-head causal self attention".
In Tricycle, I've called it [MultiHeadSelfAttention](https://github.com/bclarkson-code/Tricycle/blob/main/src/tricycle/blocks.py#L45).

#### MLP Block

Unlike the attention block, the MLP block is much simpler. While you can think
of attention as letting different embedding vectors interact with each other,
You can think of the MLP block as adding information to each embedding
individually. First, we pass each embedding through a Dense layer that projects
it into a bigger vector. This was chosen to be 4 times longer than the
original vector in the GPT-2 paper so that's what we're using.

Next, we pass it through a non-linearity. This step is really important because
if you skip this step, mathematically, your MLP block reduces to a single (very
expensive) matrix multiplication and performance plummets. In GPT-2 we're
using [GeLU](https://github.com/bclarkson-code/Tricycle/blob/main/src/tricycle/activation.py#L24)
but I've added several other activation functions to Tricycle that you can
try out if you're interested.

Finally, we project the output back down to its original size with another
dense layer and optionally apply a dropout for regularisation.

![mlp_block](https://github.com/bclarkson-code/Tricycle/assets/57139598/e09015a5-21ff-419b-b596-d5df1a4ba728)

#### Output

Finally, once we've embedded our tokens and passed them through a stack of
transformer blocks, all that remains is to turn the embeddings back into
tokens. We can do this by passing them through a dense layer to turn each
embedding into a `1 x vocab_size` vector. We can treat each of these outputs
as a probability distribution over all tokens where larger numbers mean that
the model thinks a token is more likely to come next and smaller numbers mean
that the model thinks a token is less likely to come next.

![output](https://github.com/bclarkson-code/Tricycle/assets/57139598/44900085-febf-4819-8ab3-b056cbfec7cc)

## What's Next?

 - Documentation
     - [ ] Explain how to train a language model
     - [ ] Explain the tokeniser

 - Code
     - [ ] Rotary Embeddings
     - [ ] Test RMS Norm
     - [ ] Multi-GPU support
     - [ ] Optimise and use the tokeniser

 - Experiments
     - [ ] Try a language dataset rather than pure code
     - [ ] Build a LLama style model
     - [ ] Build a bigger langauge model (GPT-2 sized?)

<!-- ### Training a Language model -->
<!---->
<!-- Now we've built our langauge model, we need to actually train it.  -->

## Contact

Want to work together? You can reach me at: [bclarkson-code@proton.me](mailto:bclarkson-code@proton.me)<|MERGE_RESOLUTION|>--- conflicted
+++ resolved
@@ -6,11 +6,8 @@
 
 Tricycle is a fast, minimal, fully functional deep learning library written from scratch using only python and numpy.
 
-<<<<<<< HEAD
 While I've tried to make it easy to follow, Tricycle is not just an educational toy: the file `train_smol_gpt.py` trains GPT-2 (124M) on 2.5B (chinchilla optimal) tokens in just under 3 days on my GPU (RTX 3090).
-=======
-The file `train_smol_gpt.py` can train GPT-2 (124M), ~5 days on a single RTX 3090.
->>>>>>> 69eb45c5
+
 
 The entire library, from the automatic differentiation engine to a GPT, should be understandable to anyone with a bit of python experience and I encourage you to explore the codebase.
 
