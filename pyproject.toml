--- conflicted
+++ resolved
@@ -20,11 +20,8 @@
 graphviz = "^0.20.1"
 pytest-xdist = "^3.5.0"
 ipython = "^8.20.0"
-<<<<<<< HEAD
 jupyter = "^1.0.0"
-=======
 pre-commit = "^3.6.2"
->>>>>>> 39a1bf9f
 
 [tool.poetry.group.dev.dependencies]
 black = "^23.11.0"
