--- conflicted
+++ resolved
@@ -1,16 +1,8 @@
 from abc import abstractmethod
 from typing import Sequence
 
-<<<<<<< HEAD
-import numpy as np
-
-from tricycle.binary import badd
-from tricycle.initialisers import init_xavier
-from tricycle.ops import einsum, reshape, softmax, split
-=======
 from tricycle.einsum import Einsum
 from tricycle.initialisers import init_xavier
->>>>>>> fcaadb3f
 from tricycle.optimisers import Optimiser
 from tricycle.tensor import Tensor, to_tensor
 
@@ -159,7 +151,9 @@
         )  # re-assemble all head outputs side by side
 
     def masked_fill(self, x: Tensor, mask_shape: tuple[int, int]):
-        mask = np.stack([self.mask[: mask_shape[0], : mask_shape[1]]] * x.shape[0])
+        mask = np.stack(
+            [self.mask[: mask_shape[0], : mask_shape[1]]] * x.shape[0]
+        )
         mask = to_tensor(mask, requires_grad=False, name="mask")
 
         # TODO: check if this breaks the gradients
@@ -179,7 +173,9 @@
         value = value.reshape(split_into_heads).e("T N H -> N T H")
 
         # attend
-        attention = einsum("N I H, N J H -> N I J", query, key) / np.sqrt(head_size)
+        attention = einsum("N I H, N J H -> N I J", query, key) / np.sqrt(
+            head_size
+        )
 
         # mask and softmax
         attention = self.masked_fill(attention, (n_tokens, n_tokens))
@@ -187,7 +183,9 @@
 
         # smush the heads back together
         out_shape = (n_tokens, self.n_heads, head_size)
-        return einsum("N I J, N J H -> N H I", attention, value).reshape(out_shape)
+        return einsum("N I J, N J H -> N H I", attention, value).reshape(
+            out_shape
+        )
 
     def forward(self, x: Tensor):
         # use the projection layer to expand the inoput embedding
